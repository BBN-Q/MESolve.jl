# New version
"""
<<<<<<< HEAD
	CV_solve_time_independent(C_in::Array{T1,2},a_in::Vector{Float64},
													 h::Array{T2,2},
													 d::Array{T3,1},
													 Z::Array{T4,2},
													 t0::AbstractFloat,
													 tf::AbstractFloat;
													 tstep::AbstractFloat=0.,
													 tols::Vector{Float64}=[1e-6,1e-3],
													 alg = Tsit5()) where {T1 <: Number, T2 <: Number,  T3 <: Number, T4 <: Number}
=======
    CV_solve_time_independent(C_in::Array{T1,2},a_in::Vector{Float64},
                                                     h::Array{T2,2},
                                                     d::Array{T3,1},
                                                     Z::Array{T4,2},
                                                     t0::AbstractFloat,
                                                     tf::AbstractFloat; 
                                                     tstep::AbstractFloat=0.,
                                                     tols::Vector{Float64}=[1e-6,1e-3],
                                                     alg = Tsit5()) where {T1 <: Number, T2 <: Number,  T3 <: Number, T4 <: Number}
>>>>>>> be32223a

Time independent solver for N-mode Gaussian continuous variable systems
using the covariance matrix approach. Defined in terms of the canonical
X and P quadratures for each, the covariance matrix elements are defined by
C_ab = <cc^⊺> - <c><c^⊺> where c^⊺ = [X_1,P_1,X_2,P_2,...,X_N,P_N] with
X = (a + a^†)/√2, P = -i(a - a^†)/√2 where "a" is the lowering operator
of a harmonic oscilaltor. Note that c is a column vector and c^⊺ is its
transpose, a row vector.

The total Hamiltonian is H = H_quad + H_lin = 1/2*(c^⊺*h*c) + d^⊺*c

## args
* C_in:  Array 2N × 2N, initial condition for the covariance matrix
* a_in:  vector 2N × 1, initial condition for the average value vector
<<<<<<< HEAD
* h:     2N × 2N matrix, describing the quadratic part of the Hamiltonian
	 	 evolution of the system in the X_i, P_i basis, such that H_quad = 1/2*(c^⊺*h*c)
* d:     2N × 1 vector, describing the linear part of the Hamiltonian
	     evolution of the system in the X_i, P_i basis, such that H_lin = d^⊺*c
* Z:     Array 2N × 2N, describes the dissipative evolution of the system.
	     Given the master equation d/dt ρ = ∑_k γ_k*D[L_k]ρ with D[L_k]ρ the
	     standard dissipator for the Lindblad operator L_k, we describe each
	     Lindblad operator in the X_i, P_i basis as L_k = R_k^⊺*c Then
	     Z = ∑_k γ_k*conj(R_k)*R_k^⊺
=======
* h:     2N × 2N matrix, describing the quadratic part of the Hamiltonian 
         evolution of the system in the X_i, P_i basis, such that H_quad = 1/2*(c^⊺*h*c)
* d:     2N × 1 vector, describing the linear part of the Hamiltonian 
         evolution of the system in the X_i, P_i basis, such that H_lin = d^⊺*c
* Z:     Array 2N × 2N, describes the dissipative evolution of the system. 
         Given the master equation d/dt ρ = ∑_k γ_k*D[L_k]ρ with D[L_k]ρ the 
         standard dissipator for the Lindblad operator L_k, we describe each 
         Lindblad operator in the X_i, P_i basis as L_k = R_k^⊺*c Then
         Z = ∑_k γ_k*conj(R_k)*R_k^⊺
>>>>>>> be32223a
* t0:    float, start time
* tf:    float, end time
* tstep: float, time steps at which output data should be saved
* tols:  2 x 1 array, vector of solver tolernaces in the order [abstol, reltol]
* alg:   function, algorithm from DifferentialEquations for the solver to use, default is Tsit5

## returns
* sol_C.t, sol_C.u, sol_a.t, sol_a.u
"""
function CV_solve_time_independent(C_in::Array{T1,2},a_in::Vector{Float64},
<<<<<<< HEAD
													 h::Array{T2,2},
													 d::Array{T3,1},
													 Z::Array{T4,2},
													 t0::AbstractFloat,
													 tf::AbstractFloat;
													 tstep::AbstractFloat=0.,
													 tols::Vector{Float64}=[1e-6,1e-3],
													 alg = Tsit5()) where {T1 <: Number, T2 <: Number,  T3 <: Number, T4 <: Number}

	C_in = convert(Array{ComplexF64,2}, C_in)
	h = convert(Array{Float64,2}, h)
	d = convert(Array{Float64,1}, d)
	Z = convert(Array{ComplexF64,2}, Z)

	if tstep < 1e-10
=======
                                                     h::Array{T2,2},
                                                     d::Array{T3,1},
                                                     Z::Array{T4,2},
                                                     t0::AbstractFloat,
                                                     tf::AbstractFloat; 
                                                     tstep::AbstractFloat=0.,
                                                     tols::Vector{Float64}=[1e-6,1e-3],
                                                     alg = Tsit5()) where {T1 <: Number, T2 <: Number,  T3 <: Number, T4 <: Number}

    C_in = convert(Array{ComplexF64,2}, C_in)
    h = convert(Array{Float64,2}, h)
    d = convert(Array{Float64,1}, d)
    Z = convert(Array{ComplexF64,2}, Z)

    if tstep < 1e-10
>>>>>>> be32223a
        tstep = (tf-t0)./100
    end
    tspan = (t0,tf)

    σ = zeros(Float64,size(C_in,1),size(C_in,2))
    for nn = 1:2:size(C_in,1)
        σ[nn:1:nn+1,nn:1:nn+1] = [0. 1.;-1. 0.]
    end

    # Covariance matrix
    M = σ*(h + imag.(Z))
    Zs = σ*Z*transpose(σ)

    dif_C(du,u,p,t) = dCV!(du,u,M,Zs,t) # In place

    prob_C = ODEProblem{true}(dif_C,C_in,tspan)

    sol_C = solve(prob_C, alg, saveat = tstep, dense=false, save_everystep=false, abstol = tols[1], reltol = tols[2])

    # Average
    d = σ*d

<<<<<<< HEAD
	dif_a(du,u,p,t) = d_av!(du,u,M,d,t) # In place
=======
    dif_a(du,u,p,t) = d_av(du,u,M,d,t) # In place
>>>>>>> be32223a

    prob_a = ODEProblem{true}(dif_a,a_in,tspan)

    sol_a = solve(prob_a, alg, saveat = tstep, dense=false, save_everystep=false, abstol = tols[1], reltol = tols[2])

    return sol_C.t, sol_C.u, sol_a.t, sol_a.u
end


"""
    CV_solve_time_dependent(C_in::Array{T1,2},a_in::Vector{Float64},
<<<<<<< HEAD
												   h::Array{T2,2},
												   d::Function,
												   Z::Array{T3,2},
												   t0::AbstractFloat,
												   tf::AbstractFloat;
												   tstep::AbstractFloat=0.,
												   tols::Vector{Float64}=[1e-6,1e-3],
												   alg = Tsit5()) where {T1 <: Number, T2 <: Number,  T3 <: Number}
=======
                                                   h::Array{T2,2},
                                                   d::Function,
                                                   Z::Array{T3,2},
                                                   t0::AbstractFloat,
                                                   tf::AbstractFloat; 
                                                   tstep::AbstractFloat=0.,
                                                   tols::Vector{Float64}=[1e-6,1e-3],
                                                   alg = Tsit5()) where {T1 <: Number, T2 <: Number,  T3 <: Number}
>>>>>>> be32223a

Time dependent (drive only) solver for N-mode Gaussian continuous variable systems using the covariance matrix approach.

args:
REQUIRED
    C_in: Array 2N × 2N, initial condition for the covariance matrix

    a_in: vector 2N × 1, initial condition for the average value vector

    h: 2N × 2N matrix, describing the quadratic part of the Hamiltonian evolution of the system in the X_i, P_i basis, such that
        H_quad = 1/2*(c^⊺*h*c)

    d: Function that returns as output a 2N × 1 vector, describing the linear part of the Hamiltonian evolution of the system in the X_i, P_i basis, such that
        H_lin = d^⊺*c

    Z: Array 2N × 2N, describes the dissipative evolution of the system. Given the master equation
    d/dt ρ = ∑_k γ_k*D[L_k]ρ
    with D[L_k]ρ the standard dissipator for the Lindblad operator L_k, we describe each Lindblad operator in the X_i, P_i basis as
    L_k = R_k^⊺*c
    Then
    Z = ∑_k γ_k*conj(R_k)*R_k^⊺

    t0: float, start time

    tf: float, end time
KEYWORD OPTIONAL
    tstep: float, time steps at which output data should be saved
    tols: 2 x 1 array, vector of solver tolernaces in the order [abstol, reltol]
    alg: function, algorithm from DifferentialEquations for the solver to use, default is Tsit5
"""
function CV_solve_time_dependent(C_in::Array{T1,2},a_in::Vector{Float64},
<<<<<<< HEAD
												   h::Array{T2,2},
												   d::Function,
												   Z::Array{T3,2},
												   t0::AbstractFloat,
												   tf::AbstractFloat;
												   tstep::AbstractFloat=0.,
												   tols::Vector{Float64}=[1e-6,1e-3],
												   alg = Tsit5()) where {T1 <: Number, T2 <: Number,  T3 <: Number}

	C_in = convert(Array{ComplexF64,2}, C_in)
	h = convert(Array{Float64,2}, h)
	Z = convert(Array{ComplexF64,2}, Z)

	if tstep < 1e-10
=======
                                                   h::Array{T2,2},
                                                   d::Function,
                                                   Z::Array{T3,2},
                                                   t0::AbstractFloat,
                                                   tf::AbstractFloat; 
                                                   tstep::AbstractFloat=0.,
                                                   tols::Vector{Float64}=[1e-6,1e-3],
                                                   alg = Tsit5()) where {T1 <: Number, T2 <: Number,  T3 <: Number}

    C_in = convert(Array{ComplexF64,2}, C_in)
    h = convert(Array{Float64,2}, h)
    Z = convert(Array{ComplexF64,2}, Z)

    if tstep < 1e-10
>>>>>>> be32223a
        tstep = (tf-t0)./100
    end
    tspan = (t0,tf)

    σ = zeros(Float64,size(C_in,1),size(C_in,2))
    for nn = 1:2:size(C_in,1)
        σ[nn:1:nn+1,nn:1:nn+1] = [0. 1.;-1. 0.]
    end

    # Covariance matrix
    M = σ*(h + imag.(Z))
    Zs = σ*Z*transpose(σ)

    dif_C(du,u,p,t) = dCV!(du,u,M,Zs,t) # In place

    prob_C = ODEProblem{true}(dif_C,C_in,tspan)

<<<<<<< HEAD
    sol_C = solve(prob_C, alg, saveat = tstep, dense=false,
    										   save_everystep=false,
    										   abstol = tols[1],
    										   reltol = tols[2])
=======
    sol_C = solve(prob_C, alg, saveat = tstep, dense=false, 
                                               save_everystep=false, 
                                               abstol = tols[1], 
                                               reltol = tols[2])
>>>>>>> be32223a

    # Average

    function drv(in_d::AbstractArray,t::AbstractFloat)
        in_d[:] = σ*d(t)
        nothing
    end

<<<<<<< HEAD
	drv_temp = Array{Float64}(undef,size(a_in,1))
	dif_a(du,u,p,t) = d_av!(du,u,M,drv,t,drv_temp) # In place
=======
    drv_temp = Array{Float64}(undef,size(a_in,1))
    dif_a(du,u,p,t) = d_av(du,u,M,drv,t,drv_temp) # In place
>>>>>>> be32223a

    prob_a = ODEProblem{true}(dif_a,a_in,tspan)

    sol_a = solve(prob_a, alg, saveat = tstep, dense=false, save_everystep=false, abstol = tols[1], reltol = tols[2])

    return sol_C.t, sol_C.u, sol_a.t, sol_a.u
end

"""
Time dependent solver for N-mode Gaussian continuous variable systems using the covariance matrix approach.

Input Parameters:
REQUIRED
    C_in: Array 2N × 2N, initial condition for the covariance matrix

    a_in: vector 2N × 1, initial condition for the average value vector

    h: Function that returns as output a 2N × 2N matrix, describing the quadratic part of the Hamiltonian evolution of the system in the X_i, P_i basis, such that
        H_quad = 1/2*(c^⊺*h*c)

    d: Function that returns as output a 2N × 1 vector, describing the linear part of the Hamiltonian evolution of the system in the X_i, P_i basis, such that
        H_lin = d^⊺*c

    Z: Array 2N × 2N, describes the dissipative evolution of the system. Given the master equation
    d/dt ρ = ∑_k γ_k*D[L_k]ρ
    with D[L_k]ρ the standard dissipator for the Lindblad operator L_k, we describe each Lindblad operator in the X_i, P_i basis as
    L_k = R_k^⊺*c
    Then
    Z = ∑_k γ_k*conj(R_k)*R_k^⊺

    t0: float, start time

    tf: float, end time
KEYWORD OPTIONAL
    tstep: float, time steps at which output data should be saved
    tols: 2 x 1 array, vector of solver tolernaces in the order [abstol, reltol]
    alg: function, algorithm from DifferentialEquations for the solver to use, default is Tsit5
"""
function CV_solve_time_dependent(C_in::Array{T1,2},a_in::Vector{Float64},
<<<<<<< HEAD
												   h::Function,
												   d::Function,
												   Z::Array{T2,2},
												   t0::AbstractFloat,
												   tf::AbstractFloat;
												   tstep::AbstractFloat=0.,
												   tols::Vector{Float64}=[1e-6,1e-3],
												   alg = Tsit5()) where {T1 <: Number, T2 <: Number}

	C_in = convert(Array{ComplexF64,2}, C_in)
	Z = convert(Array{ComplexF64,2}, Z)

	if tstep < 1e-10
=======
                                                   h::Function,
                                                   d::Function,
                                                   Z::Array{T2,2},
                                                   t0::AbstractFloat,
                                                   tf::AbstractFloat; 
                                                   tstep::AbstractFloat=0.,
                                                   tols::Vector{Float64}=[1e-6,1e-3],
                                                   alg = Tsit5()) where {T1 <: Number, T2 <: Number}

    C_in = convert(Array{ComplexF64,2}, C_in)
    Z = convert(Array{ComplexF64,2}, Z)

    if tstep < 1e-10
>>>>>>> be32223a
        tstep = (tf-t0)./100
    end
    tspan = (t0,tf)

    σ = zeros(Float64,size(C_in,1),size(C_in,2))
    for nn = 1:2:size(C_in,1)
        σ[nn:1:nn+1,nn:1:nn+1] = [0. 1.;-1. 0.]
    end

    # Covariance matrix
    function M(in_M::AbstractArray,t::AbstractFloat)
        in_M[:,:] = σ*(h(t) + imag.(Z))
        nothing
    end

    Zs = σ*Z*transpose(σ)

<<<<<<< HEAD
	M_temp = Array{Float64}(undef,size(C_in,1),size(C_in,2))
    dif_C(du,u,p,t) = dCV!(du,u,M,Zs,t,M_temp) # In place

    prob_C = ODEProblem{true}(dif_C,C_in,tspan)

    sol_C = solve(prob_C, alg, saveat = tstep, dense=false,
    										   save_everystep=false,
    										   abstol = tols[1],
    										   reltol = tols[2])
=======
    M_temp = Array{Float64}(undef,size(C_in,1),size(C_in,2))
    dif_C(du,u,p,t) = dCV(du,u,M,Zs,t,M_temp) # In place

    prob_C = ODEProblem{true}(dif_C,C_in,tspan)

    sol_C = solve(prob_C, alg, saveat = tstep, dense=false, 
                                               save_everystep=false, 
                                               abstol = tols[1], 
                                               reltol = tols[2])
>>>>>>> be32223a

    # Average

    function drv(in_d::AbstractArray,t::AbstractFloat)
        in_d[:] = σ*d(t)
        nothing
    end

<<<<<<< HEAD
	fill!(M_temp,0.)
	drv_temp = Array{Float64}(undef,size(a_in,1))
	dif_a(du,u,p,t) = d_av!(du,u,M,drv,t,M_temp,drv_temp) # In place

    prob_a = ODEProblem{true}(dif_a,a_in,tspan)

    sol_a = solve(prob_a, alg, saveat = tstep, dense=false,
    										   save_everystep=false,
    										   abstol = tols[1],
    										   reltol = tols[2])
=======
    fill!(M_temp,0.)
    drv_temp = Array{Float64}(undef,size(a_in,1))
    dif_a(du,u,p,t) = d_av(du,u,M,drv,t,M_temp,drv_temp) # In place

    prob_a = ODEProblem{true}(dif_a,a_in,tspan)

    sol_a = solve(prob_a, alg, saveat = tstep, dense=false, 
                                               save_everystep=false, 
                                               abstol = tols[1], 
                                               reltol = tols[2])
>>>>>>> be32223a

    return sol_C.t, sol_C.u, sol_a.t, sol_a.u
end


"""
Input in the a,a^† basis

NOTE: Due to the overhead of converting from the a,a^† basis to the X, P basis, benchmarking has these implementations at least a factor of 2 slower for the time dependent solvers, and requiring at least twice the memory than the X, P basis implementations.
"""

"""
Input Parameters:
REQUIRED
    C_in: Array 2N × 2N, initial condition for the covariance matrix

    a_in: vector 2N × 1, initial condition for the average value vector

    ω: N × 1 vector of the mode frequencies

    g: N × N array of the flip-flop coupling. Only the lower triangular part is used, and g[k,j] corresponds to the rate of the term a_k^†a_j in the Hamiltonian. The diagonal should be all zeros.

    λ: N × N array of the single and two-mode squeezing rates. Only the lower triangular part (including diagonal) is used, and λ[k,j] corresponds to the rate of the term a_k^†a_j^† in the Hamiltonian.

    α: N × 1 vector of the complex drive amplitudes, where α[k] corresponds to the term a_k in the Hamiltonian

    Z: Array 2N × 2N, describes the dissipative evolution of the system. Given the master equation
    d/dt ρ = ∑_k γ_k*D[L_k]ρ
    with D[L_k]ρ the standard dissipator for the Lindblad operator L_k, we describe each Lindblad operator in the X_i, P_i basis as
    L_k = R_k^⊺*c
    Then
    Z = ∑_k γ_k*conj(R_k)*R_k^⊺

    t0: float, start time

    tf: float, end time
KEYWORD OPTIONAL
    tstep: float, time steps at which output data should be saved
    tols: 2 x 1 array, vector of solver tolernaces in the order [abstol, reltol]
    alg: function, algorithm from DifferentialEquations for the solver to use, default is Tsit5
"""
function CV_solve_time_independent(C_in::Array{T1,2},a_in::Vector{Float64},
<<<<<<< HEAD
													 ω::Vector{Float64},
													 g::Array{T2,2},
													 λ::Array{T3,2},
													 α::Array{T4,1},
													 Z::Array{T5,2},
													 t0::AbstractFloat,
													 tf::AbstractFloat;
													 tstep::AbstractFloat=0.,
													 tols::Vector{Float64}=[1e-6,1e-3],
													 alg = Tsit5()) where {T1 <: Number, T2 <: Number, T3 <: Number, T4 <: Number, T5 <: Number}

	# Conert to X,P basis
	Num = length(ω)
	h = zeros(Float64,size(C_in,1),size(C_in,2))
	d = zeros(Float64,size(C_in,1))

	for jj = 1:1:Num
		for kk = (jj+1):1:Num
			# XX
			h[2*kk-1,2*jj-1] = (real(g[kk,jj]) + real(λ[kk,jj]))

			#XY
			h[2*kk-1,2*jj] = (imag(λ[kk,jj]) - imag(g[kk,jj]))

			#YX
			h[2*kk,2*jj-1] = (imag(λ[kk,jj]) + imag(g[kk,jj]))

			#YY
			h[2*kk,2*jj] = (real(g[kk,jj]) - real(λ[kk,jj]))
		end

		#YX same
		h[2*jj,2*jj-1] = 2*imag(λ[jj,jj])
	end

	h[:,:] = h[:,:] + h[:,:]'

	h[diagind(h)] = vec([(ω+2*real(diag(λ))) (ω-2*real(diag(λ)))]')[:]

	d[:] = sqrt(2)*vec([real.(α) -imag.(α)]')[:]

	return CV_solve_time_independent(C_in,a_in,h,d,Z,t0,tf; tstep=tstep,
															tols=tols,
															alg=alg)
=======
                                                     ω::Vector{Float64},
                                                     g::Array{T2,2},
                                                     λ::Array{T3,2},
                                                     α::Array{T4,1},
                                                     Z::Array{T5,2},
                                                     t0::AbstractFloat,
                                                     tf::AbstractFloat; 
                                                     tstep::AbstractFloat=0.,
                                                     tols::Vector{Float64}=[1e-6,1e-3],
                                                     alg = Tsit5()) where {T1 <: Number, T2 <: Number, T3 <: Number, T4 <: Number, T5 <: Number}

    # Conert to X,P basis
    Num = length(ω)
    h = zeros(Float64,size(C_in,1),size(C_in,2))
    d = zeros(Float64,size(C_in,1))

    for jj = 1:1:Num
        for kk = (jj+1):1:Num
            # XX
            h[2*kk-1,2*jj-1] = (real(g[kk,jj]) + real(λ[kk,jj]))

            #XY
            h[2*kk-1,2*jj] = (imag(λ[kk,jj]) - imag(g[kk,jj]))

            #YX
            h[2*kk,2*jj-1] = (imag(λ[kk,jj]) + imag(g[kk,jj]))

            #YY
            h[2*kk,2*jj] = (real(g[kk,jj]) - real(λ[kk,jj]))
        end

        #YX same
        h[2*jj,2*jj-1] = 2*imag(λ[jj,jj])
    end

    h[:,:] = h[:,:] + h[:,:]'

    h[diagind(h)] = vec([(ω+2*real(diag(λ))) (ω-2*real(diag(λ)))]')[:]

    d[:] = sqrt(2)*vec([real.(α) -imag.(α)]')[:]

    return CV_solve_time_independent(C_in,a_in,h,d,Z,t0,tf; tstep=tstep,
                                                            tols=tols,
                                                            alg=alg)
>>>>>>> be32223a
end

"""
Input Parameters:
REQUIRED
    C_in: Array 2N × 2N, initial condition for the covariance matrix

    a_in: vector 2N × 1, initial condition for the average value vector

    ω: N × 1 vector of the mode frequencies

    g: N × N array of the flip-flop coupling. Only the lower triangular part is used, and g[k,j] corresponds to the rate of the term a_k^†a_j in the Hamiltonian. The diagonal should be all zeros.

    λ: N × N array of the single and two-mode squeezing rates. Only the lower triangular part (including diagonal) is used, and λ[k,j] corresponds to the rate of the term a_k^†a_j^† in the Hamiltonian.

    α: Function, returns an N × 1 vector of the complex drive amplitudes, where α[k] corresponds to the term a_k in the Hamiltonian

    Z: Array 2N × 2N, describes the dissipative evolution of the system. Given the master equation
    d/dt ρ = ∑_k γ_k*D[L_k]ρ
    with D[L_k]ρ the standard dissipator for the Lindblad operator L_k, we describe each Lindblad operator in the X_i, P_i basis as
    L_k = R_k^⊺*c
    Then
    Z = ∑_k γ_k*conj(R_k)*R_k^⊺

    t0: float, start time

    tf: float, end time
KEYWORD OPTIONAL
    tstep: float, time steps at which output data should be saved
    tols: 2 x 1 array, vector of solver tolernaces in the order [abstol, reltol]
    alg: function, algorithm from DifferentialEquations for the solver to use, default is Tsit5
"""
function CV_solve_time_dependent(C_in::Array{T1,2},a_in::Vector{Float64},
<<<<<<< HEAD
												   ω::Vector{Float64},
												   g::Array{T2,2},
												   λ::Array{T3,2},
												   α::Function,
												   Z::Array{T4,2},
												   t0::AbstractFloat,
												   tf::AbstractFloat;
												   tstep::AbstractFloat=0.,
												   tols::Vector{Float64}=[1e-6,1e-3],
												   alg = Tsit5()) where {T1 <: Number, T2 <: Number, T3 <: Number, T4 <: Number}

	# Conert to X,P basis
	Num = length(ω)
	h = zeros(Float64,size(C_in,1),size(C_in,2))

	for jj = 1:1:Num
		for kk = (jj+1):1:Num
			# XX
			h[2*kk-1,2*jj-1] = (real(g[kk,jj]) + real(λ[kk,jj]))

			#XY
			h[2*kk-1,2*jj] = (imag(λ[kk,jj]) - imag(g[kk,jj]))

			#YX
			h[2*kk,2*jj-1] = (imag(λ[kk,jj]) + imag(g[kk,jj]))

			#YY
			h[2*kk,2*jj] = (real(g[kk,jj]) - real(λ[kk,jj]))
		end

		#YX same
		h[2*jj,2*jj-1] = 2*imag(λ[jj,jj])
	end
=======
                                                   ω::Vector{Float64},
                                                   g::Array{T2,2},
                                                   λ::Array{T3,2},
                                                   α::Function,
                                                   Z::Array{T4,2},
                                                   t0::AbstractFloat,
                                                   tf::AbstractFloat; 
                                                   tstep::AbstractFloat=0.,
                                                   tols::Vector{Float64}=[1e-6,1e-3],
                                                   alg = Tsit5()) where {T1 <: Number, T2 <: Number, T3 <: Number, T4 <: Number}

    # Conert to X,P basis
    Num = length(ω)
    h = zeros(Float64,size(C_in,1),size(C_in,2))

    for jj = 1:1:Num
        for kk = (jj+1):1:Num
            # XX
            h[2*kk-1,2*jj-1] = (real(g[kk,jj]) + real(λ[kk,jj]))

            #XY
            h[2*kk-1,2*jj] = (imag(λ[kk,jj]) - imag(g[kk,jj]))

            #YX
            h[2*kk,2*jj-1] = (imag(λ[kk,jj]) + imag(g[kk,jj]))

            #YY
            h[2*kk,2*jj] = (real(g[kk,jj]) - real(λ[kk,jj]))
        end

        #YX same
        h[2*jj,2*jj-1] = 2*imag(λ[jj,jj])
    end
>>>>>>> be32223a

    h[:,:] = h[:,:] + h[:,:]'

    h[diagind(h)] = vec([(ω+2*real(diag(λ))) (ω-2*real(diag(λ)))]')[:]

    function d(t::AbstractFloat)
        return sqrt(2)*vec([real.(α(t)) -imag.(α(t))]')[:]
    end

    return CV_solve_time_dependent(C_in,a_in,h,d,Z,t0,tf; tstep=tstep,tols=tols,alg=alg)
end

"""
The total Hamiltonian is H = ∑_k (ω_k*n_k + α_k*a_k + conj(α_k)*a_k^†) + ∑_kj (g_kj*a_k^†a_j + λ_kj*a_k^†a_j^† + h.c.)
with n = a^†a

Input Parameters:
REQUIRED
    C_in: Array 2N × 2N, initial condition for the covariance matrix

    a_in: vector 2N × 1, initial condition for the average value vector

    ω: Function, returns an N × 1 vector of the mode frequencies

    g: Function, returns an N × N array of the flip-flop coupling. Only the lower triangular part is used, and g[k,j] corresponds to the rate of the term a_k^†a_j in the Hamiltonian. The diagonal should be all zeros.

    λ: Function, returns an N × N array of the single and two-mode squeezing rates. Only the lower triangular part (including diagonal) is used, and λ[k,j] corresponds to the rate of the term a_k^†a_j^† in the Hamiltonian.

    α: Function, returns an N × 1 vector of the complex drive amplitudes, where α[k] corresponds to the term a_k in the Hamiltonian

    Z: Array 2N × 2N, describes the dissipative evolution of the system. Given the master equation
    d/dt ρ = ∑_k γ_k*D[L_k]ρ
    with D[L_k]ρ the standard dissipator for the Lindblad operator L_k, we describe each Lindblad operator in the X_i, P_i basis as
    L_k = R_k^⊺*c
    Then
    Z = ∑_k γ_k*conj(R_k)*R_k^⊺

    t0: float, start time

    tf: float, end time
KEYWORD OPTIONAL
    tstep: float, time steps at which output data should be saved
    tols: 2 x 1 array, vector of solver tolernaces in the order [abstol, reltol]
    alg: function, algorithm from DifferentialEquations for the solver to use, default is Tsit5
"""
function CV_solve_time_dependent(C_in::Array{T1,2},a_in::Vector{Float64},ω::Function,g::Function,λ::Function,α::Function,Z::Array{T2,2},t0::AbstractFloat,tf::AbstractFloat; tstep::AbstractFloat=0.,tols::Vector{Float64}=[1e-6,1e-3],alg = Tsit5()) where {T1 <: Number, T2 <: Number}

    # Conert to X,P basis
    Num = length(ω(0.))
    temp_h1 = zeros(Float64,size(C_in,1),size(C_in,2))
    gs1 = zeros(Float64,Num,Num)
    λs1 = zeros(Float64,Num,Num)

    # function h(t::AbstractFloat;temp_h=temp_h1,gs=gs1,λs=λs1)
    #   # fill!(temp_h,0.)
    #   gs[:,:] = g(t)
    #   λs[:,:] = λ(t)
    #
    #   for jj = 1:1:Num
    #       for kk = (jj+1):1:Num
    #           # XX
    #           temp_h[2*kk-1,2*jj-1] = (real(gs[kk,jj]) + real(λs[kk,jj]))
    #
    #           #XY
    #           temp_h[2*kk-1,2*jj] = (imag(λs[kk,jj]) - imag(gs[kk,jj]))
    #
    #           #YX
    #           temp_h[2*kk,2*jj-1] = (imag(λs[kk,jj]) + imag(gs[kk,jj]))
    #
    #           #YY
    #           temp_h[2*kk,2*jj] = (real(gs[kk,jj]) - real(λs[kk,jj]))
    #       end
    #
    #       #YX same
    #       temp_h[2*jj,2*jj-1] = 2*imag(λs[jj,jj])
    #   end
    #
    #   temp_h[:,:] = temp_h[:,:] + temp_h[:,:]'
    #
    #   # for ii = 1:1:Num
    #   #   temp_h[2*ii-1,2*ii-1] = ω(t)[ii] + 2*real(λ(t)[ii,ii])
    #   #   temp_h[2*ii,2*ii] = ω(t)[ii] - 2*real(λ(t)[ii,ii])
    #   # end
    #   temp_h[diagind(temp_h)] = vec([(ω(t)+2*real(diag(λs))) (ω(t)-2*real(diag(λs)))]')[:]
    #
    #   return temp_h
    # end

    function h(t::AbstractFloat)
        # fill!(temp_h,0.)
        gs = g(t)
        λs = λ(t)
        temp_h = zeros(size(gs,1)*2,size(gs,2)*2)

        for jj = 1:1:Num
            for kk = (jj+1):1:Num
                # XX
                temp_h[2*kk-1,2*jj-1] = (real(gs[kk,jj]) + real(λs[kk,jj]))

                #XY
                temp_h[2*kk-1,2*jj] = (imag(λs[kk,jj]) - imag(gs[kk,jj]))

                #YX
                temp_h[2*kk,2*jj-1] = (imag(λs[kk,jj]) + imag(gs[kk,jj]))

                #YY
                temp_h[2*kk,2*jj] = (real(gs[kk,jj]) - real(λs[kk,jj]))
            end

            #YX same
            temp_h[2*jj,2*jj-1] = 2*imag(λs[jj,jj])
        end

        temp_h[:,:] = temp_h[:,:] + temp_h[:,:]'

        # for ii = 1:1:Num
        #   temp_h[2*ii-1,2*ii-1] = ω(t)[ii] + 2*real(λ(t)[ii,ii])
        #   temp_h[2*ii,2*ii] = ω(t)[ii] - 2*real(λ(t)[ii,ii])
        # end
        temp_h[diagind(temp_h)] = vec([(ω(t)+2*real(diag(λs))) (ω(t)-2*real(diag(λs)))]')[:]

        return temp_h
    end

    function d(t::AbstractFloat)
        return sqrt(2)*vec([real.(α(t)) -imag.(α(t))]')[:]
    end

    return CV_solve_time_dependent(C_in,a_in,h,d,Z,t0,tf; tstep=tstep,tols=tols,alg=alg)
end<|MERGE_RESOLUTION|>--- conflicted
+++ resolved
@@ -1,6 +1,5 @@
 # New version
 """
-<<<<<<< HEAD
 	CV_solve_time_independent(C_in::Array{T1,2},a_in::Vector{Float64},
 													 h::Array{T2,2},
 													 d::Array{T3,1},
@@ -10,17 +9,6 @@
 													 tstep::AbstractFloat=0.,
 													 tols::Vector{Float64}=[1e-6,1e-3],
 													 alg = Tsit5()) where {T1 <: Number, T2 <: Number,  T3 <: Number, T4 <: Number}
-=======
-    CV_solve_time_independent(C_in::Array{T1,2},a_in::Vector{Float64},
-                                                     h::Array{T2,2},
-                                                     d::Array{T3,1},
-                                                     Z::Array{T4,2},
-                                                     t0::AbstractFloat,
-                                                     tf::AbstractFloat; 
-                                                     tstep::AbstractFloat=0.,
-                                                     tols::Vector{Float64}=[1e-6,1e-3],
-                                                     alg = Tsit5()) where {T1 <: Number, T2 <: Number,  T3 <: Number, T4 <: Number}
->>>>>>> be32223a
 
 Time independent solver for N-mode Gaussian continuous variable systems
 using the covariance matrix approach. Defined in terms of the canonical
@@ -35,17 +23,7 @@
 ## args
 * C_in:  Array 2N × 2N, initial condition for the covariance matrix
 * a_in:  vector 2N × 1, initial condition for the average value vector
-<<<<<<< HEAD
-* h:     2N × 2N matrix, describing the quadratic part of the Hamiltonian
-	 	 evolution of the system in the X_i, P_i basis, such that H_quad = 1/2*(c^⊺*h*c)
-* d:     2N × 1 vector, describing the linear part of the Hamiltonian
-	     evolution of the system in the X_i, P_i basis, such that H_lin = d^⊺*c
-* Z:     Array 2N × 2N, describes the dissipative evolution of the system.
-	     Given the master equation d/dt ρ = ∑_k γ_k*D[L_k]ρ with D[L_k]ρ the
-	     standard dissipator for the Lindblad operator L_k, we describe each
-	     Lindblad operator in the X_i, P_i basis as L_k = R_k^⊺*c Then
-	     Z = ∑_k γ_k*conj(R_k)*R_k^⊺
-=======
+
 * h:     2N × 2N matrix, describing the quadratic part of the Hamiltonian 
          evolution of the system in the X_i, P_i basis, such that H_quad = 1/2*(c^⊺*h*c)
 * d:     2N × 1 vector, describing the linear part of the Hamiltonian 
@@ -55,7 +33,7 @@
          standard dissipator for the Lindblad operator L_k, we describe each 
          Lindblad operator in the X_i, P_i basis as L_k = R_k^⊺*c Then
          Z = ∑_k γ_k*conj(R_k)*R_k^⊺
->>>>>>> be32223a
+
 * t0:    float, start time
 * tf:    float, end time
 * tstep: float, time steps at which output data should be saved
@@ -66,7 +44,6 @@
 * sol_C.t, sol_C.u, sol_a.t, sol_a.u
 """
 function CV_solve_time_independent(C_in::Array{T1,2},a_in::Vector{Float64},
-<<<<<<< HEAD
 													 h::Array{T2,2},
 													 d::Array{T3,1},
 													 Z::Array{T4,2},
@@ -82,23 +59,6 @@
 	Z = convert(Array{ComplexF64,2}, Z)
 
 	if tstep < 1e-10
-=======
-                                                     h::Array{T2,2},
-                                                     d::Array{T3,1},
-                                                     Z::Array{T4,2},
-                                                     t0::AbstractFloat,
-                                                     tf::AbstractFloat; 
-                                                     tstep::AbstractFloat=0.,
-                                                     tols::Vector{Float64}=[1e-6,1e-3],
-                                                     alg = Tsit5()) where {T1 <: Number, T2 <: Number,  T3 <: Number, T4 <: Number}
-
-    C_in = convert(Array{ComplexF64,2}, C_in)
-    h = convert(Array{Float64,2}, h)
-    d = convert(Array{Float64,1}, d)
-    Z = convert(Array{ComplexF64,2}, Z)
-
-    if tstep < 1e-10
->>>>>>> be32223a
         tstep = (tf-t0)./100
     end
     tspan = (t0,tf)
@@ -121,11 +81,7 @@
     # Average
     d = σ*d
 
-<<<<<<< HEAD
 	dif_a(du,u,p,t) = d_av!(du,u,M,d,t) # In place
-=======
-    dif_a(du,u,p,t) = d_av(du,u,M,d,t) # In place
->>>>>>> be32223a
 
     prob_a = ODEProblem{true}(dif_a,a_in,tspan)
 
@@ -137,7 +93,6 @@
 
 """
     CV_solve_time_dependent(C_in::Array{T1,2},a_in::Vector{Float64},
-<<<<<<< HEAD
 												   h::Array{T2,2},
 												   d::Function,
 												   Z::Array{T3,2},
@@ -146,16 +101,6 @@
 												   tstep::AbstractFloat=0.,
 												   tols::Vector{Float64}=[1e-6,1e-3],
 												   alg = Tsit5()) where {T1 <: Number, T2 <: Number,  T3 <: Number}
-=======
-                                                   h::Array{T2,2},
-                                                   d::Function,
-                                                   Z::Array{T3,2},
-                                                   t0::AbstractFloat,
-                                                   tf::AbstractFloat; 
-                                                   tstep::AbstractFloat=0.,
-                                                   tols::Vector{Float64}=[1e-6,1e-3],
-                                                   alg = Tsit5()) where {T1 <: Number, T2 <: Number,  T3 <: Number}
->>>>>>> be32223a
 
 Time dependent (drive only) solver for N-mode Gaussian continuous variable systems using the covariance matrix approach.
 
@@ -187,7 +132,6 @@
     alg: function, algorithm from DifferentialEquations for the solver to use, default is Tsit5
 """
 function CV_solve_time_dependent(C_in::Array{T1,2},a_in::Vector{Float64},
-<<<<<<< HEAD
 												   h::Array{T2,2},
 												   d::Function,
 												   Z::Array{T3,2},
@@ -202,22 +146,6 @@
 	Z = convert(Array{ComplexF64,2}, Z)
 
 	if tstep < 1e-10
-=======
-                                                   h::Array{T2,2},
-                                                   d::Function,
-                                                   Z::Array{T3,2},
-                                                   t0::AbstractFloat,
-                                                   tf::AbstractFloat; 
-                                                   tstep::AbstractFloat=0.,
-                                                   tols::Vector{Float64}=[1e-6,1e-3],
-                                                   alg = Tsit5()) where {T1 <: Number, T2 <: Number,  T3 <: Number}
-
-    C_in = convert(Array{ComplexF64,2}, C_in)
-    h = convert(Array{Float64,2}, h)
-    Z = convert(Array{ComplexF64,2}, Z)
-
-    if tstep < 1e-10
->>>>>>> be32223a
         tstep = (tf-t0)./100
     end
     tspan = (t0,tf)
@@ -235,17 +163,10 @@
 
     prob_C = ODEProblem{true}(dif_C,C_in,tspan)
 
-<<<<<<< HEAD
     sol_C = solve(prob_C, alg, saveat = tstep, dense=false,
     										   save_everystep=false,
     										   abstol = tols[1],
     										   reltol = tols[2])
-=======
-    sol_C = solve(prob_C, alg, saveat = tstep, dense=false, 
-                                               save_everystep=false, 
-                                               abstol = tols[1], 
-                                               reltol = tols[2])
->>>>>>> be32223a
 
     # Average
 
@@ -254,13 +175,8 @@
         nothing
     end
 
-<<<<<<< HEAD
 	drv_temp = Array{Float64}(undef,size(a_in,1))
 	dif_a(du,u,p,t) = d_av!(du,u,M,drv,t,drv_temp) # In place
-=======
-    drv_temp = Array{Float64}(undef,size(a_in,1))
-    dif_a(du,u,p,t) = d_av(du,u,M,drv,t,drv_temp) # In place
->>>>>>> be32223a
 
     prob_a = ODEProblem{true}(dif_a,a_in,tspan)
 
@@ -300,7 +216,6 @@
     alg: function, algorithm from DifferentialEquations for the solver to use, default is Tsit5
 """
 function CV_solve_time_dependent(C_in::Array{T1,2},a_in::Vector{Float64},
-<<<<<<< HEAD
 												   h::Function,
 												   d::Function,
 												   Z::Array{T2,2},
@@ -314,21 +229,6 @@
 	Z = convert(Array{ComplexF64,2}, Z)
 
 	if tstep < 1e-10
-=======
-                                                   h::Function,
-                                                   d::Function,
-                                                   Z::Array{T2,2},
-                                                   t0::AbstractFloat,
-                                                   tf::AbstractFloat; 
-                                                   tstep::AbstractFloat=0.,
-                                                   tols::Vector{Float64}=[1e-6,1e-3],
-                                                   alg = Tsit5()) where {T1 <: Number, T2 <: Number}
-
-    C_in = convert(Array{ComplexF64,2}, C_in)
-    Z = convert(Array{ComplexF64,2}, Z)
-
-    if tstep < 1e-10
->>>>>>> be32223a
         tstep = (tf-t0)./100
     end
     tspan = (t0,tf)
@@ -346,7 +246,6 @@
 
     Zs = σ*Z*transpose(σ)
 
-<<<<<<< HEAD
 	M_temp = Array{Float64}(undef,size(C_in,1),size(C_in,2))
     dif_C(du,u,p,t) = dCV!(du,u,M,Zs,t,M_temp) # In place
 
@@ -356,17 +255,6 @@
     										   save_everystep=false,
     										   abstol = tols[1],
     										   reltol = tols[2])
-=======
-    M_temp = Array{Float64}(undef,size(C_in,1),size(C_in,2))
-    dif_C(du,u,p,t) = dCV(du,u,M,Zs,t,M_temp) # In place
-
-    prob_C = ODEProblem{true}(dif_C,C_in,tspan)
-
-    sol_C = solve(prob_C, alg, saveat = tstep, dense=false, 
-                                               save_everystep=false, 
-                                               abstol = tols[1], 
-                                               reltol = tols[2])
->>>>>>> be32223a
 
     # Average
 
@@ -375,7 +263,6 @@
         nothing
     end
 
-<<<<<<< HEAD
 	fill!(M_temp,0.)
 	drv_temp = Array{Float64}(undef,size(a_in,1))
 	dif_a(du,u,p,t) = d_av!(du,u,M,drv,t,M_temp,drv_temp) # In place
@@ -386,19 +273,6 @@
     										   save_everystep=false,
     										   abstol = tols[1],
     										   reltol = tols[2])
-=======
-    fill!(M_temp,0.)
-    drv_temp = Array{Float64}(undef,size(a_in,1))
-    dif_a(du,u,p,t) = d_av(du,u,M,drv,t,M_temp,drv_temp) # In place
-
-    prob_a = ODEProblem{true}(dif_a,a_in,tspan)
-
-    sol_a = solve(prob_a, alg, saveat = tstep, dense=false, 
-                                               save_everystep=false, 
-                                               abstol = tols[1], 
-                                               reltol = tols[2])
->>>>>>> be32223a
-
     return sol_C.t, sol_C.u, sol_a.t, sol_a.u
 end
 
@@ -440,7 +314,6 @@
     alg: function, algorithm from DifferentialEquations for the solver to use, default is Tsit5
 """
 function CV_solve_time_independent(C_in::Array{T1,2},a_in::Vector{Float64},
-<<<<<<< HEAD
 													 ω::Vector{Float64},
 													 g::Array{T2,2},
 													 λ::Array{T3,2},
@@ -485,52 +358,6 @@
 	return CV_solve_time_independent(C_in,a_in,h,d,Z,t0,tf; tstep=tstep,
 															tols=tols,
 															alg=alg)
-=======
-                                                     ω::Vector{Float64},
-                                                     g::Array{T2,2},
-                                                     λ::Array{T3,2},
-                                                     α::Array{T4,1},
-                                                     Z::Array{T5,2},
-                                                     t0::AbstractFloat,
-                                                     tf::AbstractFloat; 
-                                                     tstep::AbstractFloat=0.,
-                                                     tols::Vector{Float64}=[1e-6,1e-3],
-                                                     alg = Tsit5()) where {T1 <: Number, T2 <: Number, T3 <: Number, T4 <: Number, T5 <: Number}
-
-    # Conert to X,P basis
-    Num = length(ω)
-    h = zeros(Float64,size(C_in,1),size(C_in,2))
-    d = zeros(Float64,size(C_in,1))
-
-    for jj = 1:1:Num
-        for kk = (jj+1):1:Num
-            # XX
-            h[2*kk-1,2*jj-1] = (real(g[kk,jj]) + real(λ[kk,jj]))
-
-            #XY
-            h[2*kk-1,2*jj] = (imag(λ[kk,jj]) - imag(g[kk,jj]))
-
-            #YX
-            h[2*kk,2*jj-1] = (imag(λ[kk,jj]) + imag(g[kk,jj]))
-
-            #YY
-            h[2*kk,2*jj] = (real(g[kk,jj]) - real(λ[kk,jj]))
-        end
-
-        #YX same
-        h[2*jj,2*jj-1] = 2*imag(λ[jj,jj])
-    end
-
-    h[:,:] = h[:,:] + h[:,:]'
-
-    h[diagind(h)] = vec([(ω+2*real(diag(λ))) (ω-2*real(diag(λ)))]')[:]
-
-    d[:] = sqrt(2)*vec([real.(α) -imag.(α)]')[:]
-
-    return CV_solve_time_independent(C_in,a_in,h,d,Z,t0,tf; tstep=tstep,
-                                                            tols=tols,
-                                                            alg=alg)
->>>>>>> be32223a
 end
 
 """
@@ -564,7 +391,6 @@
     alg: function, algorithm from DifferentialEquations for the solver to use, default is Tsit5
 """
 function CV_solve_time_dependent(C_in::Array{T1,2},a_in::Vector{Float64},
-<<<<<<< HEAD
 												   ω::Vector{Float64},
 												   g::Array{T2,2},
 												   λ::Array{T3,2},
@@ -598,41 +424,6 @@
 		#YX same
 		h[2*jj,2*jj-1] = 2*imag(λ[jj,jj])
 	end
-=======
-                                                   ω::Vector{Float64},
-                                                   g::Array{T2,2},
-                                                   λ::Array{T3,2},
-                                                   α::Function,
-                                                   Z::Array{T4,2},
-                                                   t0::AbstractFloat,
-                                                   tf::AbstractFloat; 
-                                                   tstep::AbstractFloat=0.,
-                                                   tols::Vector{Float64}=[1e-6,1e-3],
-                                                   alg = Tsit5()) where {T1 <: Number, T2 <: Number, T3 <: Number, T4 <: Number}
-
-    # Conert to X,P basis
-    Num = length(ω)
-    h = zeros(Float64,size(C_in,1),size(C_in,2))
-
-    for jj = 1:1:Num
-        for kk = (jj+1):1:Num
-            # XX
-            h[2*kk-1,2*jj-1] = (real(g[kk,jj]) + real(λ[kk,jj]))
-
-            #XY
-            h[2*kk-1,2*jj] = (imag(λ[kk,jj]) - imag(g[kk,jj]))
-
-            #YX
-            h[2*kk,2*jj-1] = (imag(λ[kk,jj]) + imag(g[kk,jj]))
-
-            #YY
-            h[2*kk,2*jj] = (real(g[kk,jj]) - real(λ[kk,jj]))
-        end
-
-        #YX same
-        h[2*jj,2*jj-1] = 2*imag(λ[jj,jj])
-    end
->>>>>>> be32223a
 
     h[:,:] = h[:,:] + h[:,:]'
 
