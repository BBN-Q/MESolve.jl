--- conflicted
+++ resolved
@@ -4,11 +4,7 @@
                                    Gamma::Array{T3,3},
                                    rates::Array{T4,1},
                                    t0::AbstractFloat,
-<<<<<<< HEAD
-                                   tf::AbstractFloat;
-=======
-                                   tf::AbstractFloat; 
->>>>>>> be32223a
+                                   tf::AbstractFloat;
                                    tstep::AbstractFloat=0.,
                                    tols::Vector{Float64}=[1e-6,1e-3],
                                    alg = Tsit5()) where {T1 <: Number, T2 <: Number, T3 <: Number, T4 <: AbstractFloat}
@@ -27,25 +23,17 @@
 * tstep:    float, time steps at which output data should be saved
 * tols:     2 x 1 array, vector of solver tolernaces in the order [abstol, reltol]
 * alg:      function, algorithm from DifferentialEquations for the solver to use, default is Tsit5
-<<<<<<< HEAD
 * iter_num: number of iterations for an adpative solver
 
 ## returns
 * tvec:     vector of time points where the density matrix has been simulated
 * rho_out:  vector of simulated density matricies
-=======
-
-## returns
-* tvec:     vector of time points where the density matrix has been simulated
-* rho_out:  vector of simulated density matricies 
->>>>>>> be32223a
 """
 function me_solve_time_independent(rho_in::Array{T1,2},
                                    H::Array{T2,2},
                                    Gamma::Array{T3,3},
                                    rates::Array{T4,1},
                                    t0::AbstractFloat,
-<<<<<<< HEAD
                                    tf::AbstractFloat;
                                    tstep::AbstractFloat=0.,
                                    tols::Vector{Float64}=[1e-6,1e-3],
@@ -66,30 +54,6 @@
     GammaSqs     = [0.5.*G'G for G in Gammas]
 
     dif_f(du,u,p,t) = dRho!(du,u,H,Gammas,GammaTs,GammaSqs,dRho_L,scratchA,scratchB) # In place
-=======
-                                   tf::AbstractFloat; 
-                                   tstep::AbstractFloat=0.,
-                                   tols::Vector{Float64}=[1e-6,1e-3],
-                                   alg = Tsit5()) where {T1 <: Number, T2 <: Number, T3 <: Number, T4 <: AbstractFloat}
-
-    # Only convert if the type is wrong
-    if typeof(rho_in) != Array{ComplexF64,2} 
-        rho_in = convert(Array{ComplexF64,2},rho_in)
-    end
-    if typeof(H) != Array{ComplexF64,2} 
-        H = convert(Array{ComplexF64,2},H)
-    end
-    if typeof(Gamma) != Array{ComplexF64,3} 
-        Gamma = convert(Array{ComplexF64,3},Gamma)
-    end
-    if typeof(rates) != Array{Float64,1} 
-        rates = convert(Array{Float64,1},rates)
-    end
-
-    dRho_L = Array{ComplexF64}(undef,size(rho_in,1),size(rho_in,2))
-
-    dif_f(du,u,p,t) = dRho(du,u,H,Gamma,rates,dRho_L) # In place
->>>>>>> be32223a
     tspan = (t0,tf)
 
     prob = ODEProblem{true}(dif_f,rho_in,tspan)
@@ -111,34 +75,22 @@
                                    Gamma::Array{T3,3},
                                    rates::Array{T4,1},
                                    t0::AbstractFloat,
-<<<<<<< HEAD
-                                   tf::AbstractFloat;
-=======
-                                   tf::AbstractFloat; 
->>>>>>> be32223a
+                                   tf::AbstractFloat;
                                    tstep::AbstractFloat=0.,
                                    tols::Vector{Float64}=[1e-6,1e-3],
                                    alg = Tsit5(),
                                    iter_num=1e5,
-<<<<<<< HEAD
                                    stop_points=[]
                                    adapt::Bool = true,
                                    δt::Float64 = tols[1],
                                    override::Bool = false) where {T1 <: Number, T2 <: Number, T3 <: Number, T4 <: AbstractFloat}
-=======
-                                   stop_points::Vector{Float64}=[]) where {T1 <: Number, T2 <: Number, T3 <: Number, T4 <: AbstractFloat}
->>>>>>> be32223a
 
 Time dependent (Hamiltonian) master equation solver using a non-vectorized algorithm.
 
 ## args
 REQUIRED
 * rho_in:       d x d array, the density matrix of the initial state
-<<<<<<< HEAD
 * H:            function, system Hamiltonian, takes input of time and returns the
-=======
-* H:            function, system Hamiltonian, takes input of time and returns the 
->>>>>>> be32223a
                     Hamiltonian at the given time in matrix form
 * Gamma:        d x d x K array, all K Lindblad operators
 * rates:        K x 1 array, dissipative rate for each Lindblad operator
@@ -150,7 +102,6 @@
 * alg:          function, algorithm from DifferentialEquations for the solver to use, default is Tsit5
 * iter_num:     number of iterations for an adpative solver
 * stop_points:  vector of time-points the solver must step through (for adaptive solvers)
-<<<<<<< HEAD
 * adapt:        Boolean. If false, the solver assumes it is using a fixed
                 timestep integration method.
 * δt:           Timestep for fixed timestep integration method.
@@ -161,28 +112,17 @@
 ## returns
 * tvec:         vector of time points where the density matrix has been simulated
 * rho_out:      vector of simulated density matricies
-=======
-
-## returns
-* tvec:         vector of time points where the density matrix has been simulated
-* rho_out:      vector of simulated density matricies 
->>>>>>> be32223a
 """
 function me_solve_H_time_dependent(rho_in::Array{T1,2},
                                    H::Function,
                                    Gamma::Array{T3,3},
                                    rates::Array{T4,1},
                                    t0::AbstractFloat,
-<<<<<<< HEAD
-                                   tf::AbstractFloat;
-=======
-                                   tf::AbstractFloat; 
->>>>>>> be32223a
+                                   tf::AbstractFloat;
                                    tstep::AbstractFloat=0.,
                                    tols::Vector{Float64}=[1e-6,1e-3],
                                    alg = Tsit5(),
                                    iter_num=1e5,
-<<<<<<< HEAD
                                    stop_points=[],
                                    adapt::Bool = true,
                                    δt::Float64 = tols[1],
@@ -191,25 +131,10 @@
     rho_in = convert(Array{ComplexF64,2},rho_in)
     Gamma = convert(Array{ComplexF64,3},Gamma)
     rates = convert(Array{Float64,1},rates)
-=======
-                                   stop_points::Vector{Float64}=[]) where {T1 <: Number, T2 <: Number, T3 <: Number, T4 <: AbstractFloat}
-
-    # Only convert if the type is wrong
-    if typeof(rho_in) != Array{ComplexF64,2} 
-        rho_in = convert(Array{ComplexF64,2},rho_in)
-    end
-    if typeof(Gamma) != Array{ComplexF64,3} 
-        Gamma = convert(Array{ComplexF64,3},Gamma)
-    end
-    if typeof(rates) != Array{Float64,1} 
-        rates = convert(Array{Float64,1},rates)
-    end
->>>>>>> be32223a
 
     dRho_L = Array{ComplexF64}(undef,size(rho_in,1),size(rho_in,2))
     H_temp = Array{ComplexF64}(undef,size(rho_in,1),size(rho_in,2))
 
-<<<<<<< HEAD
     scratchA     = similar(rho_in);
     scratchB     = similar(rho_in);
 
@@ -218,9 +143,6 @@
     GammaSqs     = [0.5.*G'G for G in Gammas]
 
     dif_f(du,u,p,t) = dRho!(du,u,H,H_temp,Gammas,GammaTs,GammaSqs,dRho_L,scratchA,scratchB,t) # In place
-=======
-    dif_f(du,u,p,t) = dRho(du,u,H,H_temp,Gamma,rates,dRho_L,t) # In place
->>>>>>> be32223a
     tspan = (t0,tf)
 
     prob = ODEProblem{true}(dif_f,rho_in,tspan)
@@ -251,7 +173,6 @@
                                    Gamma::Array{T3,3},
                                    rates::Array{T4,1},
                                    t0::AbstractFloat,
-<<<<<<< HEAD
                                    tf::AbstractFloat;
                                    tstep::AbstractFloat=0.,
                                    tols::Vector{Float64}=[1e-6,1e-3],
@@ -260,15 +181,6 @@
                                    adapt::Bool = true,
                                    δt::Float64 = tols[1],
                                    override::Bool = false) where {T1 <: Number, T2 <: Number, T3 <: Number, T4 <: AbstractFloat, T5 <: Number}
-=======
-                                   tf::AbstractFloat; 
-                                   tstep::AbstractFloat=0.,
-                                   tols::Vector{Float64}=[1e-6,1e-3],
-                                   alg = Tsit5(),iter_num=1e5,
-                                   stop_points::Vector{Float64}=[],
-                                   adapt::Bool = true,
-                                   δt::Float64 = tols[1],override::Bool = false) where {T1 <: Number, T2 <: Number, T3 <: Number, T4 <: AbstractFloat, T5 <: Number}
->>>>>>> be32223a
 
 Time dependent (Hamiltonian) master equation solver using a non-vectorized algorithm. Instead of inputing the Hamiltonian as a matrix function, it is input as a basis of matrices, and a function that describes the time evolution of the scalar prefactor of each basis element.
 
@@ -277,7 +189,6 @@
 Input arguments (different from above):
 ## args
 REQUIRED
-<<<<<<< HEAD
 * Hops:     Array of matrices that describe the Hamiltonian. In the most
                 general case is a full basis for operator space.
 * Hfuncs:   Function that takes as input a Float (the time) and returns
@@ -285,16 +196,6 @@
                 the value of the scalar prefactor for the corresponding
                 basis element in the decomposition of the Hamiltonian.
 
-## returns
-* tvec:         vector of time points where the density matrix has been simulated
-* rho_out:      vector of simulated density matricies
-=======
-* Hops:     Array of matrices that describe the Hamiltonian. In the most 
-                general case is a full basis for operator space.
-* Hfuncs:   Function that takes as input a Float (the time) and returns 
-                a Vector of Floats. Each element of the output vector is 
-                the value of the scalar prefactor for the corresponding 
-                basis element in the decomposition of the Hamiltonian.
 KEYWORD OPTIONAL
 * adapt:    Boolean. If false, the solver assumes it is using a fixed 
                 timestep integration method.
@@ -306,7 +207,6 @@
 ## returns
 * tvec:         vector of time points where the density matrix has been simulated
 * rho_out:      vector of simulated density matricies 
->>>>>>> be32223a
 """
 function me_solve_H_time_dependent(rho_in::Array{T1,2},
                                    Hops::Array{T5,3},
@@ -314,7 +214,6 @@
                                    Gamma::Array{T3,3},
                                    rates::Array{T4,1},
                                    t0::AbstractFloat,
-<<<<<<< HEAD
                                    tf::AbstractFloat;
                                    tstep::AbstractFloat=0.,
                                    tols::Vector{Float64}=[1e-6,1e-3],
@@ -329,35 +228,10 @@
     Gamma = convert(Array{ComplexF64,3},Gamma)
     rates = convert(Array{Float64,1},rates)
     Hops = convert(Array{ComplexF64,3},Hops)
-=======
-                                   tf::AbstractFloat; 
-                                   tstep::AbstractFloat=0.,
-                                   tols::Vector{Float64}=[1e-6,1e-3],
-                                   alg = Tsit5(),iter_num=1e5,
-                                   stop_points::Vector{Float64}=[],
-                                   adapt::Bool = true,
-                                   δt::Float64 = tols[1],override::Bool = false) where {T1 <: Number, T2 <: Number, T3 <: Number, T4 <: AbstractFloat, T5 <: Number}
-
-    # Only convert if the type is wrong
-    if typeof(rho_in) != Array{ComplexF64,2} 
-        rho_in = convert(Array{ComplexF64,2},rho_in)
-    end
-    if typeof(Gamma) != Array{ComplexF64,3} 
-        Gamma = convert(Array{ComplexF64,3},Gamma)
-    end
-    if typeof(rates) != Array{Float64,1} 
-        rates = convert(Array{Float64,1},rates)
-    end
-    if typeof(Hops) != Array{ComplexF64,3}
-        Hops = convert(Array{ComplexF64,3},Hops)
-    end
->>>>>>> be32223a
-
     dRho_L = Array{ComplexF64}(undef,size(rho_in,1),size(rho_in,2))
     H_temp = Array{ComplexF64}(undef,size(rho_in,1),size(rho_in,2))
     Hf_temp = zeros(ComplexF64,size(Hops,3))
 
-<<<<<<< HEAD
     scratchA     = similar(rho_in);
     scratchB     = similar(rho_in);
 
@@ -366,9 +240,6 @@
     GammaSqs     = [0.5.*G'G for G in Gammas]
 
     dif_f(du,u,p,t) = dRho!(du,u,Hops,Hfuncs,H_temp,Hf_temp,Gammas,GammaTs,GammaSqs,dRho_L,scratchA,scratchB,t) # In place
-=======
-    dif_f(du,u,p,t) = dRho(du,u,Hops,Hfuncs,H_temp,Hf_temp,Gamma,rates,dRho_L,t) # In place
->>>>>>> be32223a
     tspan = (t0,tf)
 
     prob = ODEProblem{true}(dif_f,rho_in,tspan)
@@ -398,7 +269,6 @@
                                    Gamma::Array{T3,3},
                                    rates::Function,
                                    t0::AbstractFloat,
-<<<<<<< HEAD
                                    tf::AbstractFloat;
                                    tstep::AbstractFloat=0.,
                                    tols::Vector{Float64}=[1e-6,1e-3],
@@ -408,13 +278,6 @@
                                    adapt::Bool = true,
                                    δt::Float64 = tols[1],
                                    override::Bool = false) where {T1 <: Number, T2 <: Number, T3 <: Number}
-=======
-                                   tf::AbstractFloat; 
-                                   tstep::AbstractFloat=0.,
-                                   tols::Vector{Float64}=[1e-6,1e-3],
-                                   alg = Tsit5(),
-                                   stop_points::Vector{Float64}=[]) where {T1 <: Number, T2 <: Number, T3 <: Number}
->>>>>>> be32223a
 
 Time dependent (dissipative rates) master equation solver using a non-vectorized algorithm.
 
@@ -429,7 +292,6 @@
 * tstep:        float, time steps at which output data should be saved
 * tols:         2 x 1 array, vector of solver tolernaces in the order [abstol, reltol]
 * alg:          function, algorithm from DifferentialEquations for the solver to use, default is Tsit5
-<<<<<<< HEAD
 * iter_num:     number of iterations for an adpative solver
 * stop_points:  vector of time-points the solver must step through (for adaptive solvers)
 * adapt:        Boolean. If false, the solver assumes it is using a fixed
@@ -442,20 +304,12 @@
 ## returns
 * tvec:         vector of time points where the density matrix has been simulated
 * rho_out:      vector of simulated density matricies
-=======
-* stop_points:  vector of time-points the solver must step through (for adaptive solvers)
-
-## returns
-* tvec:         vector of time points where the density matrix has been simulated
-* rho_out:      vector of simulated density matricies 
->>>>>>> be32223a
 """
 function me_solve_L_time_dependent(rho_in::Array{T1,2},
                                    H::Array{T2,2},
                                    Gamma::Array{T3,3},
                                    rates::Function,
                                    t0::AbstractFloat,
-<<<<<<< HEAD
                                    tf::AbstractFloat;
                                    tstep::AbstractFloat=0.,
                                    tols::Vector{Float64}=[1e-6,1e-3],
@@ -476,33 +330,11 @@
     Gammas       = [Gamma[:,:,ii] for ii=1:size(Gamma,3)]
     GammaTs      = [collect(G') for G in Gammas]
     GammaSqs     = [0.5.*G'G for G in Gammas]
-=======
-                                   tf::AbstractFloat; 
-                                   tstep::AbstractFloat=0.,
-                                   tols::Vector{Float64}=[1e-6,1e-3],
-                                   alg = Tsit5(),
-                                   stop_points::Vector{Float64}=[]) where {T1 <: Number, T2 <: Number, T3 <: Number}
-
-    # Only convert if the type is wrong
-    if typeof(rho_in) != Array{ComplexF64,2} 
-        rho_in = convert(Array{ComplexF64,2},rho_in)
-    end
-    if typeof(Gamma) != Array{ComplexF64,3} 
-        Gamma = convert(Array{ComplexF64,3},Gamma)
-    end
-    if typeof(H) != Array{ComplexF64,2}
-        H = convert(Array{ComplexF64,2},H)
-    end
->>>>>>> be32223a
 
     dRho_L = Array{ComplexF64}(undef,size(rho_in,1),size(rho_in,2))
     rates_temp = Array{Float64}(undef,1)
 
-<<<<<<< HEAD
     dif_f(du,u,p,t) = dRho!(du,u,H,rates,rates_temp,Gammas,GammaTs,GammaSqs,dRho_L,scratchA,scratchB,t) # In place
-=======
-    dif_f(du,u,p,t) = dRho(du,u,H,Gamma,rates,dRho_L,rates_temp,t) # In place
->>>>>>> be32223a
     tspan = (t0,tf)
 
     prob = ODEProblem{true}(dif_f,rho_in,tspan)
@@ -532,7 +364,6 @@
                                       Gamma::Array{T3,3},
                                       rates::Function,
                                       t0::AbstractFloat,
-<<<<<<< HEAD
                                       tf::AbstractFloat;
                                       tstep::AbstractFloat=0.,
                                       tols::Vector{Float64}=[1e-6,1e-3],
@@ -541,38 +372,21 @@
                                       adapt::Bool = true,
                                       δt::Float64 = tols[1],
                                       override::Bool = false) where {T1 <: Number, T2 <: Number, T3 <: Number}
-=======
-                                      tf::AbstractFloat; 
-                                      tstep::AbstractFloat=0.,
-                                      tols::Vector{Float64}=[1e-6,1e-3],
-                                      alg = Tsit5(),
-                                      stop_points::Vector{Float64}=[]) where {T1 <: Number, T2 <: Number, T3 <: Number}
->>>>>>> be32223a
-
 Time dependent (Hamiltonian and dissipative rates) master equation solver using a non-vectorized algorithm.
 
 ## args
 REQUIRED
 * rho_in:       d x d array, the density matrix of the initial state
-<<<<<<< HEAD
 * H:            function, system Hamiltonian, takes input of time and returns
                     the Hamiltonian at the given time in matrix form
 * Gamma:        d x d x K array, all K Lindblad operators
 * rates:        K x 1 array, dissipative rate for each Lindblad operator,
                     takes input time and returns a vector of the dissipative
-=======
-* H:            function, system Hamiltonian, takes input of time and returns 
-                    the Hamiltonian at the given time in matrix form
-* Gamma:        d x d x K array, all K Lindblad operators
-* rates:        K x 1 array, dissipative rate for each Lindblad operator, 
-                    takes input time and returns a vector of the dissipative 
->>>>>>> be32223a
                     rates at the given time
 * t0:           float, start time
 * tf:           float, end time
 KEYWORD OPTIONAL
 * tstep:        float, time steps at which output data should be saved
-<<<<<<< HEAD
 * tols:         2 x 1 array, vector of solver tolernaces in the
                     order [abstol, reltol]
 * alg:          function, algorithm from DifferentialEquations for the solver
@@ -590,25 +404,12 @@
 ## returns
 * tvec:         vector of time points where the density matrix has been simulated
 * rho_out:      vector of simulated density matricies
-=======
-* tols:         2 x 1 array, vector of solver tolernaces in the 
-                    order [abstol, reltol]
-* alg:          function, algorithm from DifferentialEquations for the solver 
-                    to use, default is Tsit5
-* stop_points:  vector of time-points the solver must step through 
-                    (for adaptive solvers)
-
-## returns
-* tvec:         vector of time points where the density matrix has been simulated
-* rho_out:      vector of simulated density matricies 
->>>>>>> be32223a
 """
 function me_solve_full_time_dependent(rho_in::Array{T1,2},
                                       H::Function,
                                       Gamma::Array{T3,3},
                                       rates::Function,
                                       t0::AbstractFloat,
-<<<<<<< HEAD
                                       tf::AbstractFloat;
                                       tstep::AbstractFloat=0.,
                                       tols::Vector{Float64}=[1e-6,1e-3],
@@ -634,26 +435,6 @@
     GammaSqs     = [0.5.*G'G for G in Gammas]
 
     dif_f(du,u,p,t) = dRho!(du,u,H,H_temp,rates,rates_temp,Gammas,GammaTs,GammaSqs,dRho_L,scratchA,scratchB,t) # In place
-=======
-                                      tf::AbstractFloat; 
-                                      tstep::AbstractFloat=0.,
-                                      tols::Vector{Float64}=[1e-6,1e-3],
-                                      alg = Tsit5(),
-                                      stop_points::Vector{Float64}=[]) where {T1 <: Number, T2 <: Number, T3 <: Number}
-
-    # Only convert if the type is wrong
-    if typeof(rho_in) != Array{ComplexF64,2} 
-        rho_in = convert(Array{ComplexF64,2},rho_in)
-    end
-    if typeof(Gamma) != Array{ComplexF64,3} 
-        Gamma = convert(Array{ComplexF64,3},Gamma)
-    end
-
-    dRho_L = Array{ComplexF64}(undef,size(rho_in,1),size(rho_in,2))
-    rates_temp = Array{Float64}(undef,1)
-
-    dif_f(du,u,p,t) = dRho(du,u,H,Gamma,rates,dRho_L,rates_temp,t) # In place
->>>>>>> be32223a
     tspan = (t0,tf)
 
     prob = ODEProblem{true}(dif_f,rho_in,tspan)
@@ -683,13 +464,8 @@
                                        Gamma::Array{T3,3},
                                        rates::Array{T4,1},
                                        t0::AbstractFloat,
-<<<<<<< HEAD
                                        tf::AbstractFloat;
                                        tstep::AbstractFloat=0.,
-=======
-                                       tf::AbstractFloat; 
-                                       tstep::AbstractFloat=0., 
->>>>>>> be32223a
                                        tols::Vector{Float64}=[1e-6,1e-3],
                                        alg = Tsit5()) where {T1 <: Number, T2 <: Number, T3 <: Number, T4 <: AbstractFloat}
 
@@ -705,20 +481,13 @@
 * tf:           float, end time
 KEYWORD OPTIONAL
 * tstep:        float, time steps at which output data should be saved
-<<<<<<< HEAD
 * tols:         2 x 1 array, vector of solver tolernaces in the
                     order [abstol, reltol]
 * alg:          function, algorithm from DifferentialEquations for the
-=======
-* tols:         2 x 1 array, vector of solver tolernaces in the 
-                    order [abstol, reltol]
-* alg:          function, algorithm from DifferentialEquations for the 
->>>>>>> be32223a
                     solver to use, default is Tsit5
 
 ## returns
 * tvec:         vector of time points where the density matrix has been simulated
-<<<<<<< HEAD
 * rho_out:      vector of simulated density matricies
 """
 # LUKE: I think we can remove this functionality.
@@ -763,60 +532,6 @@
 #
 #     return tvec, rho_out
 # end
-=======
-* rho_out:      vector of simulated density matricies 
-"""
-function me_solve_time_independent_vec(rho_in::Array{T1,2},
-                                       H::Array{T2,2},
-                                       Gamma::Array{T3,3},
-                                       rates::Array{T4,1},
-                                       t0::AbstractFloat,
-                                       tf::AbstractFloat; 
-                                       tstep::AbstractFloat=0., 
-                                       tols::Vector{Float64}=[1e-6,1e-3],
-                                       alg = Tsit5()) where {T1 <: Number, T2 <: Number, T3 <: Number, T4 <: AbstractFloat}
-
-    # Only convert if the type is wrong
-    if typeof(rho_in) != Array{ComplexF64,2} 
-        rho_in = convert(Array{ComplexF64,2},rho_in)
-    end
-    if typeof(Gamma) != Array{ComplexF64,3} 
-        Gamma = convert(Array{ComplexF64,3},Gamma)
-    end
-    if typeof(rates) != Array{Float64,1} 
-        rates = convert(Array{Float64,1},rates)
-    end
-    if typeof(H) != Array{ComplexF64,2}
-        Hops = convert(Array{ComplexF64,2},H)
-    end
-
-    rho_in_vec = rho_in[:]
-
-    dRho_L = Array{ComplexF64}(undef,size(rho_in,1),size(rho_in,2))
-    rho_temp = Array{ComplexF64}(undef,size(rho_in,1),size(rho_in,2))
-
-    dif_f(du,u,p,t) = dRho_vec(du,u,H,Gamma,rates,dRho_L,rho_temp) # In place
-    tspan = (t0,tf)
-
-    prob = ODEProblem{true}(dif_f,rho_in_vec,tspan)
-
-    if tstep < 1e-10
-        tstep = (tf-t0)./100
-    end
-
-    sol = solve(prob, alg, saveat = tstep, dense=false, save_everystep=false, abstol = tols[1], reltol = tols[2])
-
-    tvec = sol.t
-    rho_out_vec = sol.u
-
-    rho_out = Array{Array{ComplexF64,2}}(undef,length(tvec))
-    for jj = 1:1:length(tvec)
-        rho_out[jj] = reshape(rho_out_vec[jj][:],size(H))
-    end
-
-    return tvec, rho_out
-end
->>>>>>> be32223a
 
 
 # """
